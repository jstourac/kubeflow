--- conflicted
+++ resolved
@@ -7,20 +7,11 @@
     paths:
       - components/admission-webhook/**
       - releasing/version/VERSION
-<<<<<<< HEAD
-  pull_request:
-    branches:
-      - master
-      - v*-branch
-    paths:
-      - components/admission-webhook/**
-=======
 
 env:
   DOCKER_USER: kubeflownotebookswg
   IMG: kubeflownotebookswg/poddefaults-webhook
   ARCH: linux/ppc64le,linux/amd64
->>>>>>> 989c0afb
 
 jobs:
   push_to_registry:
@@ -67,19 +58,4 @@
       run: |
         export TAG=$(cat releasing/version/VERSION)
         cd components/admission-webhook
-<<<<<<< HEAD
-        export IMG=kubeflownotebookswg/poddefaults-webhook
-        make docker-push
-
-    - name: Run PodDefaults push on Version change
-      id: version
-      if: github.event_name == 'push' && steps.filter.outputs.version == 'true'
-      run: |
-        export TAG=$(cat releasing/version/VERSION)
-        cd components/admission-webhook
-        export IMG=kubeflownotebookswg/poddefaults-webhook
-        make docker-build
-        make docker-push
-=======
-        make docker-build-push-multi-arch
->>>>>>> 989c0afb
+        make docker-build-push-multi-arch