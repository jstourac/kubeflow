#!/bin/bash
<<<<<<< HEAD
set -e
echo "Fetching cert-manager manifests..."
CERT_MANAGER_VERSION="v1.10.1"
CERT_MANAGER_URL="https://github.com/cert-manager/cert-manager/releases/download/$CERT_MANAGER_VERSION/cert-manager.yaml"
curl -sL -o cert-manager.yaml $CERT_MANAGER_URL

echo "Applying the Cert Manager manifests..."
kubectl apply -f cert-manager.yaml

echo "Waiting for cert-manager to be ready ..."
=======

set -euo pipefail

CERT_MANAGER_VERSION="1.12.10"
CERT_MANAGER_URL="https://github.com/cert-manager/cert-manager/releases/download/v${CERT_MANAGER_VERSION}/cert-manager.yaml"

echo "Fetching cert-manager ${CERT_MANAGER_VERSION} manifests..."
curl -sL -o cert-manager.yaml "$CERT_MANAGER_URL"

echo "Applying cert-manager manifests..."
kubectl apply -f cert-manager.yaml

echo "Waiting for cert-manager to be ready..."
>>>>>>> 48b8643b
kubectl wait --for=condition=ready pod -l 'app in (cert-manager,webhook)' --timeout=180s -n cert-manager<|MERGE_RESOLUTION|>--- conflicted
+++ resolved
@@ -1,16 +1,4 @@
 #!/bin/bash
-<<<<<<< HEAD
-set -e
-echo "Fetching cert-manager manifests..."
-CERT_MANAGER_VERSION="v1.10.1"
-CERT_MANAGER_URL="https://github.com/cert-manager/cert-manager/releases/download/$CERT_MANAGER_VERSION/cert-manager.yaml"
-curl -sL -o cert-manager.yaml $CERT_MANAGER_URL
-
-echo "Applying the Cert Manager manifests..."
-kubectl apply -f cert-manager.yaml
-
-echo "Waiting for cert-manager to be ready ..."
-=======
 
 set -euo pipefail
 
@@ -24,5 +12,4 @@
 kubectl apply -f cert-manager.yaml
 
 echo "Waiting for cert-manager to be ready..."
->>>>>>> 48b8643b
 kubectl wait --for=condition=ready pod -l 'app in (cert-manager,webhook)' --timeout=180s -n cert-manager