--- conflicted
+++ resolved
@@ -37,13 +37,6 @@
         - name: PROFILES_KFAM_SERVICE_HOST
           value: profiles-kfam.kubeflow
         - name: REGISTRATION_FLOW
-<<<<<<< HEAD
-          value: $(CD_REGISTRATION_FLOW)
-        - name: DASHBOARD_LINKS_CONFIGMAP
-          value: $(CD_CONFIGMAP_NAME)
-        - name: LOGOUT_URL
-          value: '/authservice/logout'
-=======
           value: CD_REGISTRATION_FLOW_PLACEHOLDER
         - name: DASHBOARD_CONFIGMAP
           value: CD_CONFIGMAP_NAME_PLACEHOLDER
@@ -53,5 +46,4 @@
           valueFrom:
             fieldRef:
               fieldPath: metadata.namespace
->>>>>>> 48b8643b
       serviceAccountName: centraldashboard