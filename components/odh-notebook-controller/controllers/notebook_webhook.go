--- conflicted
+++ resolved
@@ -264,16 +264,11 @@
 		}
 	}
 
-<<<<<<< HEAD
-	// Inject the OAuth proxy if the annotation is present
-	if OAuthInjectionIsEnabled(notebook.ObjectMeta) {
-=======
 	// Inject the OAuth proxy if the annotation is present but only if Service Mesh is disabled
 	if OAuthInjectionIsEnabled(notebook.ObjectMeta) {
 		if ServiceMeshIsEnabled(notebook.ObjectMeta) {
 			return admission.Denied(fmt.Sprintf("Cannot have both %s and %s set to true. Pick one.", AnnotationServiceMesh, AnnotationInjectOAuth))
 		}
->>>>>>> fa442a1b
 		err = InjectOAuthProxy(notebook, w.OAuthConfig)
 		if err != nil {
 			return admission.Errored(http.StatusInternalServerError, err)
