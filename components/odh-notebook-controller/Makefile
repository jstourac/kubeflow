
# Image URL to use all building/pushing image targets
IMG ?= quay.io/opendatahub/odh-notebook-controller
TAG ?= $(shell git describe --tags --always)

KF_IMG ?= quay.io/opendatahub/kubeflow-notebook-controller
KF_TAG ?= 1.9-1769b4b

CONTAINER_ENGINE ?= podman

# ENVTEST_K8S_VERSION refers to the version of kubebuilder assets to be downloaded by envtest binary.
ENVTEST_K8S_VERSION = 1.23

# Kubernetes configuration
K8S_NAMESPACE ?= odh-notebook-controller-system

# Webhook configuration
WEBHOOK_PORT = 8443
WEBHOOK_CERT_DIR = /tmp/k8s-webhook-server/serving-certs

# E2E tests additional flags
E2E_TEST_FLAGS = "--skip-deletion=false" # See README.md

# Get the currently used golang install path (in GOPATH/bin, unless GOBIN is set).
ifeq (,$(shell go env GOBIN))
GOBIN=$(shell go env GOPATH)/bin
else
GOBIN=$(shell go env GOBIN)
endif

# Setting SHELL to bash allows bash commands to be executed by recipes.
# This is a requirement for 'setup-envtest.sh' in the test target.
# Options are set to exit when a recipe line exits non-zero or a piped command fails.
SHELL = /usr/bin/env bash -o pipefail
.SHELLFLAGS = -ec

.PHONY: all
all: build

##@ General

# The help target prints out all targets with their descriptions organized
# beneath their categories. The categories are represented by '##@' and the
# target descriptions by '##'. The awk commands is responsible for reading the
# entire set of makefiles included in this invocation, looking for lines of the
# file as xyz: ## something, and then pretty-format the target and help. Then,
# if there's a line with ##@ something, that gets pretty-printed as a category.
# More info on the usage of ANSI control characters for terminal formatting:
# https://en.wikipedia.org/wiki/ANSI_escape_code#SGR_parameters
# More info on the awk command:
# http://linuxcommand.org/lc3_adv_awk.php

.PHONY: help
help: ## Display this help.
	@awk 'BEGIN {FS = ":.*##"; printf "\nUsage:\n  make \033[36m<target>\033[0m\n"} /^[a-zA-Z_0-9-]+:.*?##/ { printf "  \033[36m%-15s\033[0m %s\n", $$1, $$2 } /^##@/ { printf "\n\033[1m%s\033[0m\n", substr($$0, 5) } ' $(MAKEFILE_LIST)

##@ Development

.PHONY: manifests
manifests: controller-gen ## Generate WebhookConfiguration, ClusterRole and CustomResourceDefinition objects.
	$(CONTROLLER_GEN) rbac:roleName=manager-role crd webhook paths="./..." output:crd:artifacts:config=config/crd/bases

external-manifests: controller-gen ## Generate CustomResourceDefinition objects for 3rd party APIs.
    # Openshift CRDs
	go get github.com/openshift/api
	$(CONTROLLER_GEN) crd \
		paths=${GOPATH}/pkg/mod/github.com/openshift/api@v3.9.0+incompatible/route/v1 \
		output:crd:artifacts:config=config/crd/external
    # Kubeflow CRDS
	$(KUSTOMIZE) build ../notebook-controller/config/crd > config/crd/external/kubeflow.org_notebooks.yaml

.PHONY: license
license: ## Generate third-party license
	go list -m all | cut -d ' ' -f 1 > ./third_party/dep.txt
	cd ./third_party && python3 ./concatenate_license.py --output=./license.txt

.PHONY: generate
generate: controller-gen ## Generate code containing DeepCopy, DeepCopyInto, and DeepCopyObject method implementations.
	$(CONTROLLER_GEN) object:headerFile="hack/boilerplate.go.txt" paths="./..."

.PHONY: fmt
fmt: ## Run go fmt against code.
	go fmt ./...

.PHONY: vet
vet: ## Run go vet against code.
	go vet ./...

.PHONY: test
test: manifests generate fmt vet envtest ## Run tests.
	ACK_GINKGO_DEPRECATIONS=1.16.5 \
	KUBEBUILDER_ASSETS="$(shell $(ENVTEST) use $(ENVTEST_K8S_VERSION) -p path)" \
		go test ./controllers/... -ginkgo.v -ginkgo.progress -test.v -coverprofile cover.out

##@ Build

.PHONY: build
build: generate fmt vet ## Build manager binary.
	go build -o bin/manager main.go

.PHONY: run
run: manifests generate fmt vet certificates ktunnel ## Run a controller from your host.
	$(KTUNNEL) inject deployment odh-notebook-controller-ktunnel \
		$(WEBHOOK_PORT) --eject=false --namespace $(K8S_NAMESPACE) &
	go run ./main.go

.PHONY: docker-build
docker-build: test ## Build docker image with the manager.
	cd ../ && ${CONTAINER_ENGINE} build . -t ${IMG}:${TAG} -f odh-notebook-controller/Dockerfile

.PHONY: docker-push
docker-push: ## Push docker image with the manager.
	${CONTAINER_ENGINE} push ${IMG}:${TAG}

.PHONY: image
image: docker-build docker-push ## Build and push docker image with the manager.

##@ Deployment

ifndef ignore-not-found
  ignore-not-found = false
endif

.PHONY: setup-kf
setup-kf: kustomize ## Replace Kustomize manifests with your environment configuration.
	sed -i'' -e 's,namespace: .*,namespace: '"${K8S_NAMESPACE}"',' \
		../notebook-controller/config/overlays/openshift/kustomization.yaml
	sed -i'' -e 's,newName: .*,newName: '"${KF_IMG}"',' \
		../notebook-controller/config/overlays/openshift/kustomization.yaml
	sed -i'' -e 's,newTag: .*,newTag: '"${KF_TAG}"',' \
 	../notebook-controller/config/overlays/openshift/kustomization.yaml

.PHONY: setup
setup: manifests kustomize ## Replace Kustomize manifests with your environment configuration.
	sed -i'' -e 's,namespace: .*,namespace: '"${K8S_NAMESPACE}"',' ./config/default/kustomization.yaml
	sed -i'' -e 's,newName: .*,newName: '"${IMG}"',' ./config/base/kustomization.yaml
	sed -i'' -e 's,newTag: .*,newTag: '"${TAG}"',' ./config/base/kustomization.yaml

.PHONY: setup-service-mesh
setup-service-mesh: kustomize ## Replace Kustomize manifests with your environment configuration.
	sed -i'' -e 's,namespace: .*,namespace: '"${K8S_NAMESPACE}"',' \
			../notebook-controller/config/overlays/standalone-service-mesh/smm.yaml
	sed -i'' -e 's,namespace: .*,namespace: '"${K8S_NAMESPACE}"',' \
		../notebook-controller/config/overlays/standalone-service-mesh/kustomization.yaml
	sed -i'' -e 's,ISTIO_GATEWAY=.*,ISTIO_GATEWAY='"${K8S_NAMESPACE}/odh-gateway"',' \
    		../notebook-controller/config/overlays/standalone-service-mesh/kustomization.yaml
	sed -i'' -e 's,newName: .*,newName: '"${KF_IMG}"',' \
		../notebook-controller/config/overlays/standalone-service-mesh/kustomization.yaml
	sed -i'' -e 's,newTag: .*,newTag: '"${KF_TAG}"',' \
	../notebook-controller/config/overlays/standalone-service-mesh/kustomization.yaml
	sed -i'' -e 's,host: .*,host: opendatahub.'"$(shell kubectl get ingress.config.openshift.io cluster -o 'jsonpath={.spec.domain}')"',' \
    	../notebook-controller/config/overlays/standalone-service-mesh/gateway-route.yaml

.PHONY: deploy-service-mesh
deploy-service-mesh: ## Deploy Service Mesh to the Openshift cluster.
	./e2e/scripts/install-ossm-release.sh install-operators
	./e2e/scripts/install-ossm-release.sh install-smcp

.PHONY: undeploy-service-mesh
undeploy-service-mesh: ## Undeploy Service Mesh and related operators
	./e2e/scripts/install-ossm-release.sh delete-smcp
	./e2e/scripts/install-ossm-release.sh delete-operators

.PHONY: deploy-kf
deploy-kf: setup-kf ## Deploy kubeflow controller to the Openshift cluster.
	$(KUSTOMIZE) build ../notebook-controller/config/overlays/openshift | oc apply -f -

.PHONY: deploy
deploy: setup deploy-kf ## Deploy controller to the Openshift cluster.
	$(KUSTOMIZE) build config/base | oc apply -f -

.PHONY: deploy-with-mesh
deploy-with-mesh: setup-service-mesh deploy
	$(KUSTOMIZE) build ../notebook-controller/config/overlays/standalone-service-mesh | oc apply -f -

.PHONY: undeploy-with-mesh
undeploy-with-mesh: setup-service-mesh undeploy
	$(KUSTOMIZE) build ../notebook-controller/config/overlays/standalone-service-mesh | oc delete --ignore-not-found=true -f -

.PHONY: deploy-dev
deploy-dev: setup deploy-kf ## Deploy controller to the Openshift cluster.
	$(KUSTOMIZE) build config/development | oc apply -f -

.PHONY: certificates
certificates: ## Extract webhook certificates generated by the Openshift CA.
	mkdir -p $(WEBHOOK_CERT_DIR)
	oc get secret odh-notebook-controller-webhook-cert \
		-o go-template='{{index .data "tls.crt" | base64decode }}' > $(WEBHOOK_CERT_DIR)/tls.crt
	oc get secret odh-notebook-controller-webhook-cert \
		-o go-template='{{index .data "tls.key" | base64decode }}' > $(WEBHOOK_CERT_DIR)/tls.key

.PHONY: undeploy-kf
undeploy-kf: setup-kf ## Undeploy kubeflow controller from the Openshift cluster.
	$(KUSTOMIZE) build ../notebook-controller/config/overlays/openshift | oc delete --ignore-not-found=true -f -

.PHONY: undeploy
undeploy: setup undeploy-kf ## Undeploy controller from the Openshift cluster.
	$(KUSTOMIZE) build config/base | oc delete --ignore-not-found=true -f -

.PHONY: undeploy-dev
undeploy-dev: setup undeploy-kf ## Undeploy controller from the Openshift cluster.
	$(KUSTOMIZE) build config/development | oc delete --ignore-not-found=true -f -

e2e-test-%:
	$(eval deploymentMode:=$(subst e2e-test-,,$@))
	go test ./e2e/ -run ^TestE2ENotebookController -v \
		--nb-namespace=$(K8S_NAMESPACE) \
		--deploymentMode=$(deploymentMode) \
		${E2E_TEST_FLAGS}

.PHONY: e2e-test
<<<<<<< HEAD
e2e-test: ## Run e2e tests for the controller
	go test ./e2e/ -run ^TestE2ENotebookController -v --nb-namespace=${K8S_NAMESPACE} --deploymentMode=oauth ${E2E_TEST_FLAGS}
=======
e2e-test: e2e-test-oauth ## Run e2e tests for the controller with oauth proxy
>>>>>>> fa442a1b

.PHONY: run-ci-e2e-tests
run-ci-e2e-tests:
	bash ./run-e2e-test.sh

.PHONY: run-ci-e2e-tests-service-mesh
run-ci-e2e-service-mesh-tests:
	bash ./run-e2e-test-service-mesh.sh

##@ Build Dependencies

## Location to install dependencies to
LOCALBIN ?= $(shell pwd)/bin
$(LOCALBIN): ## Ensure that the directory exists
	mkdir -p $(LOCALBIN)

CONTROLLER_GEN = $(LOCALBIN)/controller-gen
.PHONY: controller-gen
controller-gen: ## Download controller-gen locally if necessary.
	GOBIN=$(LOCALBIN) go install sigs.k8s.io/controller-tools/cmd/controller-gen@v0.8.0

KUSTOMIZE = $(LOCALBIN)/kustomize
.PHONY: kustomize
kustomize: ## Download kustomize locally if necessary.
	GOBIN=$(LOCALBIN) go install sigs.k8s.io/kustomize/v3/cmd/kustomize@v3.2.0

ENVTEST = $(LOCALBIN)/setup-envtest
.PHONY: envtest
envtest: ## Download setup-envtest locally if necessary.
	GOBIN=$(LOCALBIN) go install sigs.k8s.io/controller-runtime/tools/setup-envtest@v0.0.0-20230216140739-c98506dc3b8e

KTUNNEL = $(LOCALBIN)/ktunnel
.PHONY: ktunnel
ktunnel: ## Download ktunnel locally if necessary.
	GOBIN=$(LOCALBIN) go install github.com/omrikiei/ktunnel@v1.4.8<|MERGE_RESOLUTION|>--- conflicted
+++ resolved
@@ -209,12 +209,7 @@
 		${E2E_TEST_FLAGS}
 
 .PHONY: e2e-test
-<<<<<<< HEAD
-e2e-test: ## Run e2e tests for the controller
-	go test ./e2e/ -run ^TestE2ENotebookController -v --nb-namespace=${K8S_NAMESPACE} --deploymentMode=oauth ${E2E_TEST_FLAGS}
-=======
 e2e-test: e2e-test-oauth ## Run e2e tests for the controller with oauth proxy
->>>>>>> fa442a1b
 
 .PHONY: run-ci-e2e-tests
 run-ci-e2e-tests:
