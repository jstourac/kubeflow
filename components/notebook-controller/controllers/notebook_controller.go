/*

Licensed under the Apache License, Version 2.0 (the "License");
you may not use this file except in compliance with the License.
You may obtain a copy of the License at

    http://www.apache.org/licenses/LICENSE-2.0

Unless required by applicable law or agreed to in writing, software
distributed under the License is distributed on an "AS IS" BASIS,
WITHOUT WARRANTIES OR CONDITIONS OF ANY KIND, either express or implied.
See the License for the specific language governing permissions and
limitations under the License.
*/

package controllers

import (
	"context"
	"encoding/json"
	"fmt"
	"os"
	"reflect"
	"strings"
	"time"

	"github.com/go-logr/logr"
	reconcilehelper "github.com/kubeflow/kubeflow/components/common/reconcilehelper"
	"github.com/kubeflow/kubeflow/components/notebook-controller/api/v1beta1"
	"github.com/kubeflow/kubeflow/components/notebook-controller/pkg/metrics"
	appsv1 "k8s.io/api/apps/v1"
	corev1 "k8s.io/api/core/v1"
	apierrs "k8s.io/apimachinery/pkg/api/errors"
	metav1 "k8s.io/apimachinery/pkg/apis/meta/v1"
	"k8s.io/apimachinery/pkg/apis/meta/v1/unstructured"
	"k8s.io/apimachinery/pkg/runtime"
	"k8s.io/apimachinery/pkg/types"
	"k8s.io/apimachinery/pkg/util/intstr"
	"k8s.io/client-go/tools/record"
	ctrl "sigs.k8s.io/controller-runtime"
	"sigs.k8s.io/controller-runtime/pkg/builder"
	"sigs.k8s.io/controller-runtime/pkg/client"
	"sigs.k8s.io/controller-runtime/pkg/event"
	"sigs.k8s.io/controller-runtime/pkg/handler"
	"sigs.k8s.io/controller-runtime/pkg/predicate"
	"sigs.k8s.io/controller-runtime/pkg/reconcile"
)

const DefaultContainerPort = 8888
const DefaultServingPort = 80
const AnnotationRewriteURI = "notebooks.kubeflow.org/http-rewrite-uri"
const AnnotationHeadersRequestSet = "notebooks.kubeflow.org/http-headers-request-set"
const AnnotationNotebookRestart = "notebooks.opendatahub.io/notebook-restart"
const WorkbenchLabel = "opendatahub.io/workbenches"

const PrefixEnvVar = "NB_PREFIX"

// The default fsGroup of PodSecurityContext.
// https://kubernetes.io/docs/reference/generated/kubernetes-api/v1.11/#podsecuritycontext-v1-core
const DefaultFSGroup = int64(100)

/*
We generally want to ignore (not requeue) NotFound errors, since we'll get a
reconciliation request once the object exists, and requeuing in the meantime
won't help.
*/
func ignoreNotFound(err error) error {
	if apierrs.IsNotFound(err) {
		return nil
	}
	return err
}

// NotebookReconciler reconciles a Notebook object
type NotebookReconciler struct {
	client.Client
	Log           logr.Logger
	Scheme        *runtime.Scheme
	Metrics       *metrics.Metrics
	EventRecorder record.EventRecorder
}

// +kubebuilder:rbac:groups=core,resources=pods,verbs=get;list;watch;delete
// +kubebuilder:rbac:groups=core,resources=events,verbs=get;list;watch;create;patch
// +kubebuilder:rbac:groups=core,resources=services,verbs="*"
// +kubebuilder:rbac:groups=apps,resources=statefulsets,verbs="*"
// +kubebuilder:rbac:groups=kubeflow.org,resources=notebooks;notebooks/status;notebooks/finalizers,verbs="*"
// +kubebuilder:rbac:groups="networking.istio.io",resources=virtualservices,verbs="*"

func (r *NotebookReconciler) Reconcile(ctx context.Context, req ctrl.Request) (ctrl.Result, error) {
	log := r.Log.WithValues("notebook", req.NamespacedName)
	log.Info("Reconciliation loop started")

	// TODO(yanniszark): Can we avoid reconciling Events and Notebook in the same queue?
	event := &corev1.Event{}
	var getEventErr error
	getEventErr = r.Get(ctx, req.NamespacedName, event)
	if getEventErr == nil {
		log.Info("Found event for Notebook. Re-emitting...")

		// Find the Notebook that corresponds to the triggered event
		involvedNotebook := &v1beta1.Notebook{}
		nbName, err := nbNameFromInvolvedObject(r.Client, &event.InvolvedObject)
		if err != nil {
			return ctrl.Result{}, err
		}

		involvedNotebookKey := types.NamespacedName{Name: nbName, Namespace: req.Namespace}
		if err := r.Get(ctx, involvedNotebookKey, involvedNotebook); err != nil {
			log.Error(err, "unable to fetch Notebook by looking at event")
			return ctrl.Result{}, ignoreNotFound(err)
		}

		// re-emit the event in the Notebook CR
		log.Info("Emitting Notebook Event.", "Event", event)
		r.EventRecorder.Eventf(involvedNotebook, event.Type, event.Reason,
			"Reissued from %s/%s: %s", strings.ToLower(event.InvolvedObject.Kind), event.InvolvedObject.Name, event.Message)
		return ctrl.Result{}, nil
	}

	if getEventErr != nil && !apierrs.IsNotFound(getEventErr) {
		return ctrl.Result{}, getEventErr
	}
	// If not found, continue. Is not an event.
	instance := &v1beta1.Notebook{}
	if err := r.Get(ctx, req.NamespacedName, instance); err != nil {
		log.Error(err, "unable to fetch Notebook")
		return ctrl.Result{}, ignoreNotFound(err)
	}

	// jupyter-web-app deletes objects using foreground deletion policy, Notebook CR will stay until all owned objects are deleted
	// reconcile loop might keep on trying to recreate the resources that the API server tries to delete.
	// so when Notebook CR is terminating, reconcile loop should do nothing

	if !instance.DeletionTimestamp.IsZero() {
		return ctrl.Result{}, nil
	}

	// Reconcile StatefulSet
	ss := generateStatefulSet(instance)
	if err := ctrl.SetControllerReference(instance, ss, r.Scheme); err != nil {
		return ctrl.Result{}, err
	}
	// Check if the StatefulSet already exists
	foundStateful := &appsv1.StatefulSet{}
	justCreated := false
	err := r.Get(ctx, types.NamespacedName{Name: ss.Name, Namespace: ss.Namespace}, foundStateful)
	if err != nil && apierrs.IsNotFound(err) {
		log.Info("Creating StatefulSet", "namespace", ss.Namespace, "name", ss.Name)
		r.Metrics.NotebookCreation.WithLabelValues(ss.Namespace).Inc()
		err = r.Create(ctx, ss)
		justCreated = true
		if err != nil {
			log.Error(err, "unable to create Statefulset")
			r.Metrics.NotebookFailCreation.WithLabelValues(ss.Namespace).Inc()
			return ctrl.Result{}, err
		}
	} else if err != nil {
		log.Error(err, "error getting Statefulset")
		return ctrl.Result{}, err
	}

	// Copy the pod template labels, but reconcilation is not required
	// exclusively based on ths pod template labels
	if ss.Spec.Replicas != nil && foundStateful.Spec.Replicas != nil && *ss.Spec.Replicas != *foundStateful.Spec.Replicas {
		if !reflect.DeepEqual(foundStateful.Spec.Template.ObjectMeta.Labels, ss.Spec.Template.ObjectMeta.Labels) {
			foundStateful.Spec.Template.ObjectMeta.Labels = ss.Spec.Template.ObjectMeta.Labels
		}
	}

	// Update the foundStateful object and write the result back if there are any changes
	if !justCreated && reconcilehelper.CopyStatefulSetFields(ss, foundStateful) {
		log.Info("Updating StatefulSet", "namespace", ss.Namespace, "name", ss.Name)
		err = r.Update(ctx, foundStateful)
		if err != nil {
			log.Error(err, "unable to update Statefulset")
			return ctrl.Result{}, err
		}
	}

	// Reconcile service
	service := generateService(instance)
	if err := ctrl.SetControllerReference(instance, service, r.Scheme); err != nil {
		return ctrl.Result{}, err
	}
	// Check if the Service already exists
	foundService := &corev1.Service{}
	justCreated = false
	err = r.Get(ctx, types.NamespacedName{Name: service.Name, Namespace: service.Namespace}, foundService)
	if err != nil && apierrs.IsNotFound(err) {
		log.Info("Creating Service", "namespace", service.Namespace, "name", service.Name)
		err = r.Create(ctx, service)
		justCreated = true
		if err != nil {
			log.Error(err, "unable to create Service")
			return ctrl.Result{}, err
		}
	} else if err != nil {
		log.Error(err, "error getting Service")
		return ctrl.Result{}, err
	}
	// Update the foundService object and write the result back if there are any changes
	if !justCreated && reconcilehelper.CopyServiceFields(service, foundService) {
		log.Info("Updating Service\n", "namespace", service.Namespace, "name", service.Name)
		err = r.Update(ctx, foundService)
		if err != nil {
			log.Error(err, "unable to update Service")
			return ctrl.Result{}, err
		}
	}

	// Reconcile virtual service if we use ISTIO.
	if os.Getenv("USE_ISTIO") == "true" {
		err = r.reconcileVirtualService(instance)
		if err != nil {
			return ctrl.Result{}, err
		}
	}

	foundPod := &corev1.Pod{}
	err = r.Get(ctx, types.NamespacedName{Name: ss.Name + "-0", Namespace: ss.Namespace}, foundPod)
	if err != nil && apierrs.IsNotFound(err) {
		log.Info(fmt.Sprintf("No Pods are currently running for Notebook Server: %s in namespace: %s.", instance.Name, instance.Namespace))
	} else if err != nil {
		return ctrl.Result{}, err
	}

	// Update Notebook CR status
	err = updateNotebookStatus(r, instance, foundStateful, foundPod, req)
	if err != nil {
		return ctrl.Result{}, err
	}

	// Check if annotations for the Notebook instance imply a requirement for notebook restart.
	// This annotation is supposed to be added once a ConfigMap used in the notebook is added/updated.

	annotations := instance.GetAnnotations()
	notebookRestart, ok := annotations[AnnotationNotebookRestart]

	if ok && notebookRestart == "true" {

		log.Info("Annotation restart-pod is set, working on restarting the pod")

		// find the pod associated with the notebook instance
		foundPod := &corev1.Pod{}
		err = r.Get(ctx, types.NamespacedName{Name: instance.Name + "-0", Namespace: instance.Namespace}, foundPod)
		if err != nil && apierrs.IsNotFound(err) {
			log.Info(fmt.Sprintf("No Pods are currently running for Notebook Server: %s in namesace: %s.", instance.Name, instance.Namespace))
		} else if err != nil {
			return ctrl.Result{}, err
		}

		// delete the pod associated with the notebook instance so it can be restarted
		err = r.Delete(context.TODO(), foundPod)
		if err != nil {
			return ctrl.Result{}, err
		} else {
			// remove the "notebook-restart" annotation so that no restart is triggered for peristing notebook-restart annotations
			delete(annotations, AnnotationNotebookRestart)

			log.Info("Pod has been restarted, working on resetting annotations of the Notebook")
			instance.SetAnnotations(annotations)

			err = r.Update(ctx, instance)
			if err != nil {
				return ctrl.Result{}, err
			}
		}
	}

	return ctrl.Result{}, nil
}

func updateNotebookStatus(r *NotebookReconciler, nb *v1beta1.Notebook,
	sts *appsv1.StatefulSet, pod *corev1.Pod, req ctrl.Request) error {

	log := r.Log.WithValues("notebook", req.NamespacedName)
	ctx := context.Background()

	status, err := createNotebookStatus(r, nb, sts, pod, req)
	if err != nil {
		return err
	}

	log.Info("Updating Notebook CR Status", "status", status)
	nb.Status = status
	return r.Status().Update(ctx, nb)
}

func createNotebookStatus(r *NotebookReconciler, nb *v1beta1.Notebook,
	sts *appsv1.StatefulSet, pod *corev1.Pod, req ctrl.Request) (v1beta1.NotebookStatus, error) {

	log := r.Log.WithValues("notebook", req.NamespacedName)

	// Initialize Notebook CR Status
	log.Info("Initializing Notebook CR Status")
	status := v1beta1.NotebookStatus{
		Conditions:     make([]v1beta1.NotebookCondition, 0),
		ReadyReplicas:  sts.Status.ReadyReplicas,
		ContainerState: corev1.ContainerState{},
	}

	// Update the status based on the Pod's status
	if reflect.DeepEqual(pod.Status, corev1.PodStatus{}) {
		log.Info("No pod.Status found. Won't update notebook conditions and containerState")
		return status, nil
	}

	// Update status of the CR using the ContainerState of
	// the container that has the same name as the CR.
	// If no container of same name is found, the state of the CR is not updated.
	notebookContainerFound := false
	log.Info("Calculating Notebook's  containerState")
	for i := range pod.Status.ContainerStatuses {
		if pod.Status.ContainerStatuses[i].Name != nb.Name {
			continue
		}

		if pod.Status.ContainerStatuses[i].State == nb.Status.ContainerState {
			continue
		}

		// Update Notebook CR's status.ContainerState
		cs := pod.Status.ContainerStatuses[i].State
		log.Info("Updating Notebook CR state: ", "state", cs)

		status.ContainerState = cs
		notebookContainerFound = true
		break
	}

	if !notebookContainerFound {
		log.Error(nil, "Could not find container with the same name as Notebook "+
			"in containerStates of Pod. Will not update notebook's "+
			"status.containerState ")
	}

	// Mirroring pod condition
	notebookConditions := []v1beta1.NotebookCondition{}
	log.Info("Calculating Notebook's Conditions")
	for i := range pod.Status.Conditions {
		condition := PodCondToNotebookCond(pod.Status.Conditions[i])
		notebookConditions = append(notebookConditions, condition)
	}

	status.Conditions = notebookConditions

	return status, nil
}

func PodCondToNotebookCond(podc corev1.PodCondition) v1beta1.NotebookCondition {

	condition := v1beta1.NotebookCondition{}

	if len(podc.Type) > 0 {
		condition.Type = string(podc.Type)
	}

	if len(podc.Status) > 0 {
		condition.Status = string(podc.Status)
	}

	if len(podc.Message) > 0 {
		condition.Message = podc.Message
	}

	if len(podc.Reason) > 0 {
		condition.Reason = podc.Reason
	}

	// check if podc.LastProbeTime is null. If so initialize
	// the field with metav1.Now()
	check := podc.LastProbeTime.Time.Equal(time.Time{})
	if !check {
		condition.LastProbeTime = podc.LastProbeTime
	} else {
		condition.LastProbeTime = metav1.Now()
	}

	// check if podc.LastTransitionTime is null. If so initialize
	// the field with metav1.Now()
	check = podc.LastTransitionTime.Time.Equal(time.Time{})
	if !check {
		condition.LastTransitionTime = podc.LastTransitionTime
	} else {
		condition.LastTransitionTime = metav1.Now()
	}

	return condition
}

func setPrefixEnvVar(instance *v1beta1.Notebook, container *corev1.Container) {
	prefix := "/notebook/" + instance.Namespace + "/" + instance.Name

	for _, envVar := range container.Env {
		if envVar.Name == PrefixEnvVar {
			envVar.Value = prefix
			return
		}
	}

	container.Env = append(container.Env, corev1.EnvVar{
		Name:  PrefixEnvVar,
		Value: prefix,
	})
}

func generateStatefulSet(instance *v1beta1.Notebook) *appsv1.StatefulSet {
	replicas := int32(1)
	if metav1.HasAnnotation(instance.ObjectMeta, "kubeflow-resource-stopped") {
		replicas = 0
	}

	ss := &appsv1.StatefulSet{
		ObjectMeta: metav1.ObjectMeta{
			Name:      instance.Name,
			Namespace: instance.Namespace,
		},
		Spec: appsv1.StatefulSetSpec{
			Replicas: &replicas,
			Selector: &metav1.LabelSelector{
				MatchLabels: map[string]string{
					"statefulset": instance.Name,
				},
			},
			Template: corev1.PodTemplateSpec{
<<<<<<< HEAD
				ObjectMeta: metav1.ObjectMeta{Labels: map[string]string{
					"statefulset":   instance.Name,
					"notebook-name": instance.Name,
					WorkbenchLabel:  "true",
				}},
=======
				ObjectMeta: metav1.ObjectMeta{
					Labels: map[string]string{
						"statefulset":   instance.Name,
						"notebook-name": instance.Name,
					},
					Annotations: map[string]string{},
				},
>>>>>>> 48b8643b
				Spec: *instance.Spec.Template.Spec.DeepCopy(),
			},
		},
	}

	// copy all of the Notebook labels to the pod including poddefault related labels
	l := &ss.Spec.Template.ObjectMeta.Labels
	for k, v := range instance.ObjectMeta.Labels {
		(*l)[k] = v
	}

	// copy all of the Notebook annotations to the pod.
	a := &ss.Spec.Template.ObjectMeta.Annotations
	for k, v := range instance.ObjectMeta.Annotations {
		if !strings.Contains(k, "kubectl") && !strings.Contains(k, "notebook") {
			(*a)[k] = v
		}
	}

	podSpec := &ss.Spec.Template.Spec
	container := &podSpec.Containers[0]
	if container.WorkingDir == "" {
		container.WorkingDir = "/home/jovyan"
	}
	if container.Ports == nil {
		container.Ports = []corev1.ContainerPort{
			{
				ContainerPort: DefaultContainerPort,
				Name:          "notebook-port",
				Protocol:      "TCP",
			},
		}
	}

	setPrefixEnvVar(instance, container)

	// For some platforms (like OpenShift), adding fsGroup: 100 is troublesome.
	// This allows for those platforms to bypass the automatic addition of the fsGroup
	// and will allow for the Pod Security Policy controller to make an appropriate choice
	// https://github.com/kubernetes-sigs/controller-runtime/issues/4617
	if value, exists := os.LookupEnv("ADD_FSGROUP"); !exists || value == "true" {
		if podSpec.SecurityContext == nil {
			fsGroup := DefaultFSGroup
			podSpec.SecurityContext = &corev1.PodSecurityContext{
				FSGroup: &fsGroup,
			}
		}
	}
	return ss
}

func generateService(instance *v1beta1.Notebook) *corev1.Service {
	// Define the desired Service object
	port := DefaultContainerPort
	containerPorts := instance.Spec.Template.Spec.Containers[0].Ports
	if containerPorts != nil {
		port = int(containerPorts[0].ContainerPort)
	}
	svc := &corev1.Service{
		ObjectMeta: metav1.ObjectMeta{
			Name:      instance.Name,
			Namespace: instance.Namespace,
		},
		Spec: corev1.ServiceSpec{
			Type:     "ClusterIP",
			Selector: map[string]string{"statefulset": instance.Name},
			Ports: []corev1.ServicePort{
				{
					// Make port name follow Istio pattern so it can be managed by istio rbac
					Name:       "http-" + instance.Name,
					Port:       DefaultServingPort,
					TargetPort: intstr.FromInt(port),
					Protocol:   "TCP",
				},
			},
		},
	}
	return svc
}

func virtualServiceName(kfName string, namespace string) string {
	return fmt.Sprintf("notebook-%s-%s", namespace, kfName)
}

func generateVirtualService(instance *v1beta1.Notebook) (*unstructured.Unstructured, error) {
	name := instance.Name
	namespace := instance.Namespace
	clusterDomain := "cluster.local"
	prefix := fmt.Sprintf("/notebook/%s/%s/", namespace, name)

	// unpack annotations from Notebook resource
	annotations := make(map[string]string)
	for k, v := range instance.ObjectMeta.Annotations {
		annotations[k] = v
	}

	rewrite := fmt.Sprintf("/notebook/%s/%s/", namespace, name)
	// If AnnotationRewriteURI is present, use this value for "rewrite"
	if _, ok := annotations[AnnotationRewriteURI]; ok && len(annotations[AnnotationRewriteURI]) > 0 {
		rewrite = annotations[AnnotationRewriteURI]
	}

	if clusterDomainFromEnv, ok := os.LookupEnv("CLUSTER_DOMAIN"); ok {
		clusterDomain = clusterDomainFromEnv
	}
	service := fmt.Sprintf("%s.%s.svc.%s", name, namespace, clusterDomain)

	vsvc := &unstructured.Unstructured{}
	vsvc.SetAPIVersion("networking.istio.io/v1alpha3")
	vsvc.SetKind("VirtualService")
	vsvc.SetName(virtualServiceName(name, namespace))
	vsvc.SetNamespace(namespace)

	istioHost := os.Getenv("ISTIO_HOST")
	if len(istioHost) == 0 {
		istioHost = "*"
	}
	if err := unstructured.SetNestedStringSlice(vsvc.Object, []string{istioHost}, "spec", "hosts"); err != nil {
		return nil, fmt.Errorf("Set .spec.hosts error: %v", err)

	}

	istioGateway := os.Getenv("ISTIO_GATEWAY")
	if len(istioGateway) == 0 {
		istioGateway = "kubeflow/kubeflow-gateway"
	}
	if err := unstructured.SetNestedStringSlice(vsvc.Object, []string{istioGateway},
		"spec", "gateways"); err != nil {
		return nil, fmt.Errorf("set .spec.gateways error: %v", err)
	}

	headersRequestSet := make(map[string]string)
	// If AnnotationHeadersRequestSet is present, use its values in "headers.request.set"
	if _, ok := annotations[AnnotationHeadersRequestSet]; ok && len(annotations[AnnotationHeadersRequestSet]) > 0 {
		requestHeadersBytes := []byte(annotations[AnnotationHeadersRequestSet])
		if err := json.Unmarshal(requestHeadersBytes, &headersRequestSet); err != nil {
			// if JSON decoding fails, set an empty map
			headersRequestSet = make(map[string]string)
		}
	}
	// cast from map[string]string, as SetNestedSlice needs map[string]interface{}
	headersRequestSetInterface := make(map[string]interface{})
	for key, element := range headersRequestSet {
		headersRequestSetInterface[key] = element
	}

	// the http section of the istio VirtualService spec
	http := []interface{}{
		map[string]interface{}{
			"headers": map[string]interface{}{
				"request": map[string]interface{}{
					"set": headersRequestSetInterface,
				},
			},
			"match": []interface{}{
				map[string]interface{}{
					"uri": map[string]interface{}{
						"prefix": prefix,
					},
				},
			},
			"rewrite": map[string]interface{}{
				"uri": rewrite,
			},
			"route": []interface{}{
				map[string]interface{}{
					"destination": map[string]interface{}{
						"host": service,
						"port": map[string]interface{}{
							"number": int64(DefaultServingPort),
						},
					},
				},
			},
		},
	}

	// add http section to istio VirtualService spec
	if err := unstructured.SetNestedSlice(vsvc.Object, http, "spec", "http"); err != nil {
		return nil, fmt.Errorf("set .spec.http error: %v", err)
	}

	return vsvc, nil

}

func (r *NotebookReconciler) reconcileVirtualService(instance *v1beta1.Notebook) error {
	log := r.Log.WithValues("notebook", instance.Namespace)
	virtualService, err := generateVirtualService(instance)
	if err != nil {
		log.Info("Unable to generate VirtualService...", err)
		return err
	}
	if err := ctrl.SetControllerReference(instance, virtualService, r.Scheme); err != nil {
		return err
	}
	// Check if the virtual service already exists.
	foundVirtual := &unstructured.Unstructured{}
	justCreated := false
	foundVirtual.SetAPIVersion("networking.istio.io/v1alpha3")
	foundVirtual.SetKind("VirtualService")
	err = r.Get(context.TODO(), types.NamespacedName{Name: virtualServiceName(instance.Name,
		instance.Namespace), Namespace: instance.Namespace}, foundVirtual)
	if err != nil && apierrs.IsNotFound(err) {
		log.Info("Creating virtual service", "namespace", instance.Namespace, "name",
			virtualServiceName(instance.Name, instance.Namespace))
		err = r.Create(context.TODO(), virtualService)
		justCreated = true
		if err != nil {
			return err
		}
	} else if err != nil {
		return err
	}

	if !justCreated && reconcilehelper.CopyVirtualService(virtualService, foundVirtual) {
		log.Info("Updating virtual service", "namespace", instance.Namespace, "name",
			virtualServiceName(instance.Name, instance.Namespace))
		err = r.Update(context.TODO(), foundVirtual)
		if err != nil {
			return err
		}
	}

	return nil
}

func isStsOrPodEvent(event *corev1.Event) bool {
	return event.InvolvedObject.Kind == "Pod" || event.InvolvedObject.Kind == "StatefulSet"
}

func nbNameFromInvolvedObject(c client.Client, object *corev1.ObjectReference) (string, error) {
	name, namespace := object.Name, object.Namespace

	if object.Kind == "StatefulSet" {
		return name, nil
	}
	if object.Kind == "Pod" {
		pod := &corev1.Pod{}
		err := c.Get(
			context.TODO(),
			types.NamespacedName{
				Namespace: namespace,
				Name:      name,
			},
			pod,
		)
		if err != nil {
			return "", err
		}
		if nbName, ok := pod.Labels["notebook-name"]; ok {
			return nbName, nil
		}
	}
	return "", fmt.Errorf("object isn't related to a Notebook")
}

func nbNameExists(client client.Client, nbName string, namespace string) bool {
	if err := client.Get(context.Background(), types.NamespacedName{Namespace: namespace, Name: nbName}, &v1beta1.Notebook{}); err != nil {
		// If error != NotFound, trigger the reconcile call anyway to avoid loosing a potential relevant event
		return !apierrs.IsNotFound(err)
	}
	return true
}

// predNBPodIsLabeled filters pods not containing the "notebook-name" label key
func predNBPodIsLabeled() predicate.Funcs {
	// Documented at
	// https://github.com/kubernetes-sigs/controller-runtime/blob/ce8bdd3d81ab410ff23255e9ad3554f613c5183c/pkg/predicate/predicate_test.go#L884
	checkNBLabel := func() func(object client.Object) bool {
		return func(object client.Object) bool {
			_, labelExists := object.GetLabels()["notebook-name"]
			return labelExists
		}
	}

	return predicate.NewPredicateFuncs(checkNBLabel())
}

// predNBEvents filters events not coming from Pod or STS, and coming from
// unknown NBs
func predNBEvents(r *NotebookReconciler) predicate.Funcs {
	checkEvent := func() func(object client.Object) bool {
		return func(object client.Object) bool {
			event := object.(*corev1.Event)
			nbName, err := nbNameFromInvolvedObject(r.Client, &event.InvolvedObject)
			if err != nil {
				return false
			}
			return isStsOrPodEvent(event) && nbNameExists(r.Client, nbName, object.GetNamespace())
		}
	}

	predicates := predicate.NewPredicateFuncs(checkEvent())

	// Do not reconcile when an event gets deleted
	predicates.DeleteFunc = func(e event.DeleteEvent) bool {
		return false
	}

	return predicates
}

// SetupWithManager sets up the controller with the Manager.
func (r *NotebookReconciler) SetupWithManager(mgr ctrl.Manager) error {

	// Map function to convert pod events to reconciliation requests
	mapPodToRequest := func(ctx context.Context, object client.Object) []reconcile.Request {
		return []reconcile.Request{
			{NamespacedName: types.NamespacedName{
				Name:      object.GetLabels()["notebook-name"],
				Namespace: object.GetNamespace(),
			}},
		}
	}

	// Map function to convert namespace events to reconciliation requests
	mapEventToRequest := func(ctx context.Context, object client.Object) []reconcile.Request {
		return []reconcile.Request{
			{NamespacedName: types.NamespacedName{
				Name:      object.GetName(),
				Namespace: object.GetNamespace(),
			}},
		}
	}

	builder := ctrl.NewControllerManagedBy(mgr).
		For(&v1beta1.Notebook{}).
		Owns(&appsv1.StatefulSet{}).
		Owns(&corev1.Service{}).
		Watches(
			client.Object(&corev1.Pod{}),
			handler.EnqueueRequestsFromMapFunc(mapPodToRequest),
			builder.WithPredicates(predNBPodIsLabeled())).
		Watches(
			client.Object(&corev1.Event{}),
			handler.EnqueueRequestsFromMapFunc(mapEventToRequest),
			builder.WithPredicates(predNBEvents(r)))
	// watch Istio virtual service
	if os.Getenv("USE_ISTIO") == "true" {
		virtualService := &unstructured.Unstructured{}
		virtualService.SetAPIVersion("networking.istio.io/v1alpha3")
		virtualService.SetKind("VirtualService")
		builder.Owns(virtualService)
	}

	err := builder.Complete(r)
	if err != nil {
		return err
	}

	return nil
}<|MERGE_RESOLUTION|>--- conflicted
+++ resolved
@@ -424,21 +424,14 @@
 				},
 			},
 			Template: corev1.PodTemplateSpec{
-<<<<<<< HEAD
-				ObjectMeta: metav1.ObjectMeta{Labels: map[string]string{
-					"statefulset":   instance.Name,
-					"notebook-name": instance.Name,
-					WorkbenchLabel:  "true",
-				}},
-=======
 				ObjectMeta: metav1.ObjectMeta{
 					Labels: map[string]string{
 						"statefulset":   instance.Name,
 						"notebook-name": instance.Name,
+						WorkbenchLabel:  "true",
 					},
 					Annotations: map[string]string{},
 				},
->>>>>>> 48b8643b
 				Spec: *instance.Spec.Template.Spec.DeepCopy(),
 			},
 		},
